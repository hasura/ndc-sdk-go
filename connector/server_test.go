--- conflicted
+++ resolved
@@ -417,17 +417,10 @@
 	t.Run("GET /health", func(t *testing.T) {
 		res, err := http.Get(fmt.Sprintf("%s/health", httpServer.URL))
 		if err != nil {
-<<<<<<< HEAD
-			t.Errorf("GET /health: expected no error, got %s", err)
-			t.FailNow()
-		}
-		assertHTTPResponseStatus(t, "GET /health", res, http.StatusNoContent)
-=======
 			t.Errorf("expected no error, got %s", err)
 			t.FailNow()
 		}
 		assertHTTPResponseStatus(t, "GET /health", res, http.StatusOK)
->>>>>>> ed50a393
 	})
 
 	t.Run("GET /metrics", func(t *testing.T) {
