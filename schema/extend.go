--- conflicted
+++ resolved
@@ -603,16 +603,6 @@
 		results["column"] = column
 
 		// decode fields
-<<<<<<< HEAD
-		rawFields, ok := raw["fields"]
-		if ok {
-			var fields NestedField
-			if err = json.Unmarshal(rawFields, &fields); err != nil {
-				return fmt.Errorf("field fields in Field: %s", err)
-			}
-			results["fields"] = fields
-		}
-=======
 		var fields NestedField
 		rawFields, ok := raw["fields"]
 		if ok {
@@ -621,7 +611,6 @@
 			}
 		}
 		results["fields"] = fields
->>>>>>> ed50a393
 	case FieldTypeRelationship:
 		relationship, err := unmarshalStringFromJsonMap(raw, "relationship", true)
 		if err != nil {
@@ -3065,8 +3054,6 @@
 		"type":   ob.Type,
 		"fields": ob.Fields,
 	}
-<<<<<<< HEAD
-=======
 }
 
 // MutationOperationResults represent the result of mutation operation
@@ -3189,5 +3176,4 @@
 		Type:   MutationOperationProcedure,
 		Result: result,
 	}
->>>>>>> ed50a393
 }