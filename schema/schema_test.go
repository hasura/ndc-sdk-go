--- conflicted
+++ resolved
@@ -7,356 +7,6 @@
 	"github.com/hasura/ndc-sdk-go/internal"
 )
 
-<<<<<<< HEAD
-func TestSchemaResponse(t *testing.T) {
-	rawInput := []byte(`{
-		"scalar_types": {
-			"Int": {
-				"aggregate_functions": {
-					"max": {
-						"result_type": {
-							"type": "nullable",
-							"underlying_type": {
-								"type": "named",
-								"name": "Int"
-							}
-						}
-					},
-					"min": {
-						"result_type": {
-							"type": "nullable",
-							"underlying_type": {
-								"type": "named",
-								"name": "Int"
-							}
-						}
-					}
-				},
-				"comparison_operators": {}
-			},
-			"String": {
-				"aggregate_functions": {},
-				"comparison_operators": {
-					"like": {
-						"argument_type": {
-							"type": "named",
-							"name": "String"
-						}
-					}
-				}
-			}
-		},
-		"object_types": {
-			"article": {
-				"description": "An article",
-				"fields": {
-					"author_id": {
-						"description": "The article's author ID",
-						"type": {
-							"type": "named",
-							"name": "Int"
-						}
-					},
-					"id": {
-						"description": "The article's primary key",
-						"type": {
-							"type": "named",
-							"name": "Int"
-						}
-					},
-					"title": {
-						"description": "The article's title",
-						"type": {
-							"type": "named",
-							"name": "String"
-						}
-					}
-				}
-			},
-			"author": {
-				"description": "An author",
-				"fields": {
-					"first_name": {
-						"description": "The author's first name",
-						"type": {
-							"type": "named",
-							"name": "String"
-						}
-					},
-					"id": {
-						"description": "The author's primary key",
-						"type": {
-							"type": "named",
-							"name": "Int"
-						}
-					},
-					"last_name": {
-						"description": "The author's last name",
-						"type": {
-							"type": "named",
-							"name": "String"
-						}
-					}
-				}
-			}
-		},
-		"collections": [
-			{
-				"name": "articles",
-				"description": "A collection of articles",
-				"arguments": {},
-				"type": "article",
-				"uniqueness_constraints": {
-					"ArticleByID": {
-						"unique_columns": [
-							"id"
-						]
-					}
-				},
-				"foreign_keys": {
-					"Article_AuthorID": {
-						"column_mapping": {
-							"author_id": "id"
-						},
-						"foreign_collection": "authors"
-					}
-				}
-			},
-			{
-				"name": "authors",
-				"description": "A collection of authors",
-				"arguments": {},
-				"type": "author",
-				"uniqueness_constraints": {
-					"AuthorByID": {
-						"unique_columns": [
-							"id"
-						]
-					}
-				},
-				"foreign_keys": {}
-			},
-			{
-				"name": "articles_by_author",
-				"description": "Articles parameterized by author",
-				"arguments": {
-					"author_id": {
-						"type": {
-							"type": "named",
-							"name": "Int"
-						}
-					}
-				},
-				"type": "article",
-				"uniqueness_constraints": {},
-				"foreign_keys": {}
-			}
-		],
-		"functions": [
-			{
-				"name": "latest_article_id",
-				"description": "Get the ID of the most recent article",
-				"arguments": {},
-				"result_type": {
-					"type": "nullable",
-					"underlying_type": {
-						"type": "named",
-						"name": "Int"
-					}
-				}
-			}
-		],
-		"procedures": [
-			{
-				"name": "upsert_article",
-				"description": "Insert or update an article",
-				"arguments": {
-					"article": {
-						"description": "The article to insert or update",
-						"type": {
-							"type": "named",
-							"name": "article"
-						}
-					}
-				},
-				"result_type": {
-					"type": "nullable",
-					"underlying_type": {
-						"type": "named",
-						"name": "article"
-					}
-				}
-			}
-		]
-	}`)
-
-	var resp SchemaResponse
-	if err := json.Unmarshal(rawInput, &resp); err != nil {
-		t.Errorf("failed to decode SchemaResponse: %s", err)
-		t.FailNow()
-	}
-
-	if intScalar, ok := resp.ScalarTypes["Int"]; !ok {
-		t.Error("Int scalar in SchemaResponse: required")
-		t.FailNow()
-	} else if len(intScalar.ComparisonOperators) != 0 {
-		t.Errorf("Int scalar in SchemaResponse: expected no comparison operator, got: %+v", intScalar.ComparisonOperators)
-		t.FailNow()
-	} else if !internal.DeepEqual(intScalar.AggregateFunctions, ScalarTypeAggregateFunctions{
-		"max": AggregateFunctionDefinition{
-			ResultType: NewNullableNamedType("Int").Encode(),
-		},
-		"min": AggregateFunctionDefinition{
-			ResultType: NewNullableNamedType("Int").Encode(),
-		},
-	}) {
-		t.Errorf("Int scalar in SchemaResponse: expected equal aggregate functions; %+v", intScalar.AggregateFunctions)
-		t.FailNow()
-	} else if _, err := intScalar.AggregateFunctions["max"].ResultType.AsNullable(); err != nil {
-		t.Errorf("Int scalar in SchemaResponse: expected aggregate function max, got error: %s", err)
-		t.FailNow()
-	}
-
-	if stringScalar, ok := resp.ScalarTypes["String"]; !ok {
-		t.Error("String scalar in SchemaResponse: required")
-		t.FailNow()
-	} else if len(stringScalar.AggregateFunctions) != 0 {
-		t.Errorf("Int scalar in SchemaResponse: expected no aggregate function, got: %+v", stringScalar.AggregateFunctions)
-		t.FailNow()
-	} else if !internal.DeepEqual(stringScalar.ComparisonOperators, map[string]ComparisonOperatorDefinition{
-		"like": NewComparisonOperatorCustom(NewNamedType("String")).Encode(),
-	}) {
-		t.Errorf("String scalar in SchemaResponse: expected equal comparison operators; %+v", stringScalar.ComparisonOperators)
-		t.FailNow()
-	}
-
-	expected := SchemaResponse{
-		ObjectTypes: SchemaResponseObjectTypes{
-			"article": ObjectType{
-				Description: ToPtr("An article"),
-				Fields: ObjectTypeFields{
-					"author_id": ObjectField{
-						Description: ToPtr("The article's author ID"),
-						Type:        NewNamedType("Int").Encode(),
-					},
-					"id": ObjectField{
-						Description: ToPtr("The article's primary key"),
-						Type:        NewNamedType("Int").Encode(),
-					},
-					"title": ObjectField{
-						Description: ToPtr("The article's title"),
-						Type:        NewNamedType("String").Encode(),
-					},
-				},
-			},
-			"author": ObjectType{
-				Description: ToPtr("An author"),
-				Fields: ObjectTypeFields{
-					"first_name": ObjectField{
-						Description: ToPtr("The author's first name"),
-						Type:        NewNamedType("String").Encode(),
-					},
-					"id": ObjectField{
-						Description: ToPtr("The author's primary key"),
-						Type:        NewNamedType("Int").Encode(),
-					},
-					"last_name": ObjectField{
-						Description: ToPtr("The author's last name"),
-						Type:        NewNamedType("String").Encode(),
-					},
-				},
-			},
-		},
-		Collections: []CollectionInfo{
-			{
-				Name:        "articles",
-				Description: ToPtr("A collection of articles"),
-				Arguments:   CollectionInfoArguments{},
-				Type:        "article",
-				UniquenessConstraints: CollectionInfoUniquenessConstraints{
-					"ArticleByID": UniquenessConstraint{
-						UniqueColumns: []string{"id"},
-					},
-				},
-				ForeignKeys: CollectionInfoForeignKeys{
-					"Article_AuthorID": ForeignKeyConstraint{
-						ColumnMapping: ForeignKeyConstraintColumnMapping{
-							"author_id": "id",
-						},
-						ForeignCollection: "authors",
-					},
-				},
-			},
-			{
-				Name:        "authors",
-				Description: ToPtr("A collection of authors"),
-				Arguments:   CollectionInfoArguments{},
-				Type:        "author",
-				UniquenessConstraints: CollectionInfoUniquenessConstraints{
-					"AuthorByID": UniquenessConstraint{
-						UniqueColumns: []string{"id"},
-					},
-				},
-				ForeignKeys: CollectionInfoForeignKeys{},
-			},
-			{
-				Name:        "articles_by_author",
-				Description: ToPtr("Articles parameterized by author"),
-				Arguments: CollectionInfoArguments{
-					"author_id": ArgumentInfo{
-						Type: NewNamedType("Int").Encode(),
-					},
-				},
-				Type:                  "article",
-				UniquenessConstraints: CollectionInfoUniquenessConstraints{},
-				ForeignKeys:           CollectionInfoForeignKeys{},
-			},
-		},
-		Functions: []FunctionInfo{
-			{
-				Name:        "latest_article_id",
-				Description: ToPtr("Get the ID of the most recent article"),
-				Arguments:   FunctionInfoArguments{},
-				ResultType:  NewNullableNamedType("Int").Encode(),
-			},
-		},
-		Procedures: []ProcedureInfo{
-			{
-				Name:        "upsert_article",
-				Description: ToPtr("Insert or update an article"),
-				Arguments: ProcedureInfoArguments{
-					"article": ArgumentInfo{
-						Description: ToPtr("The article to insert or update"),
-						Type:        NewNamedType("article").Encode(),
-					},
-				},
-				ResultType: NewNullableNamedType("article").Encode(),
-			},
-		},
-	}
-	if !internal.DeepEqual(expected.ObjectTypes, resp.ObjectTypes) {
-		t.Errorf("object_types in SchemaResponse: unexpected equality;\nexpected:	%+v,\n got:	%+v\n", expected.ObjectTypes, resp.ObjectTypes)
-		t.FailNow()
-	}
-
-	if !internal.DeepEqual(expected.Collections, resp.Collections) {
-		t.Errorf("collections in SchemaResponse: unexpected equality;\nexpected:	%+v,\n got:	%+v\n", expected.Collections, resp.Collections)
-		t.FailNow()
-	}
-
-	if !internal.DeepEqual(expected.Functions, resp.Functions) {
-		t.Errorf("functions in SchemaResponse: unexpected equality;\nexpected:	%+v,\n got:	%+v\n", expected.Functions, resp.Functions)
-		t.FailNow()
-	}
-
-	if !internal.DeepEqual(expected.Procedures, resp.Procedures) {
-		t.Errorf("procedures in SchemaResponse: unexpected equality;\nexpected:	%+v,\n got:	%+v\n", expected.Procedures, resp.Procedures)
-		t.FailNow()
-	}
-}
-
-=======
->>>>>>> ed50a393
 func TestQueryRequest(t *testing.T) {
 	testCases := []struct {
 		name     string
